#!/bin/bash
# Script de mise à jour AUTOBOT depuis GitHub
# Amélioré avec gestion d'erreurs, journalisation et vérification de service

# Définition des couleurs pour les messages
GREEN='\033[0;32m'
YELLOW='\033[1;33m'
RED='\033[0;31m'
NC='\033[0m' # No Color

# Configuration des chemins
AUTOBOT_DIR="/home/autobot/Projet_AUTOBOT"
BACKUP_DIR="${AUTOBOT_DIR}/backups/$(date +%Y%m%d_%H%M%S)"
LOG_FILE="${AUTOBOT_DIR}/logs/update_$(date +%Y%m%d_%H%M%S).log"

# Création des répertoires nécessaires
mkdir -p "${BACKUP_DIR}" "${AUTOBOT_DIR}/logs"

# Fonction de journalisation
log() {
    local message="[$(date +'%Y-%m-%d %H:%M:%S')] $1"
    echo -e "${message}" | tee -a "$LOG_FILE"
}

# Fonction pour les messages de succès
log_success() {
    log "${GREEN}$1${NC}"
}

# Fonction pour les messages d'avertissement
log_warning() {
    log "${YELLOW}$1${NC}"
}

# Fonction pour les messages d'erreur
log_error() {
    log "${RED}$1${NC}"
}

# Gestion des erreurs
handle_error() {
    log_error "Une erreur s'est produite à la ligne $1"
    log_warning "Restauration des fichiers de configuration..."
    
    # Restaurer les fichiers de configuration
    if [ -d "${BACKUP_DIR}" ]; then
        cp -f "${BACKUP_DIR}"/* "${AUTOBOT_DIR}/" 2>/dev/null || true
        log_success "Restauration terminée."
    else
        log_error "Répertoire de sauvegarde introuvable."
    fi
    
    exit 1
}

# Configurer le gestionnaire d'erreurs
trap 'handle_error $LINENO' ERR

# Vérification du répertoire
log_success "=== Script de mise à jour AUTOBOT depuis GitHub ==="

if [ ! -d "$AUTOBOT_DIR" ]; then
    log_error "ERREUR: Le répertoire $AUTOBOT_DIR n'existe pas."
    log_warning "Ce script doit être exécuté sur le serveur Hetzner."
    exit 1
fi

cd "$AUTOBOT_DIR"
log "Répertoire de travail: $(pwd)"

# Sauvegarde des fichiers importants
log_warning "Sauvegarde des fichiers importants..."
if [ -f "main.py" ]; then cp -f main.py "${BACKUP_DIR}/main.py.bak"; fi
if [ -f "src/autobot/main_enhanced.py" ]; then cp -f src/autobot/main_enhanced.py "${BACKUP_DIR}/main_enhanced.py.bak"; fi
if [ -f "src/autobot/autobot_security/config.py" ]; then cp -f src/autobot/autobot_security/config.py "${BACKUP_DIR}/config.py.bak"; fi
if [ -f "src/autobot/autobot_security/auth/__init__.py" ]; then cp -f src/autobot/autobot_security/auth/__init__.py "${BACKUP_DIR}/__init__.py.bak"; fi
if [ -f ".env" ]; then cp -f .env "${BACKUP_DIR}/.env.bak"; fi
log_success "Sauvegarde terminée."

# Mise à jour depuis GitHub
log_warning "Mise à jour depuis GitHub..."
git fetch origin || { log_error "Échec de git fetch"; exit 1; }
git checkout main || { log_error "Échec de git checkout main"; exit 1; }
git pull origin main || { log_error "Échec de git pull"; exit 1; }
log_success "Code source mis à jour avec succès."

# Création des répertoires nécessaires
mkdir -p src/autobot/autobot_security/auth

# Mise à jour des fichiers
log_warning "Mise à jour des fichiers de configuration..."

# Création du fichier ModifiedUserManager.py
log "Création du fichier ModifiedUserManager.py..."
cat > src/autobot/autobot_security/auth/modified_user_manager.py << 'EOF'
"""
Version améliorée du UserManager qui initialise un utilisateur administrateur
par défaut à partir des variables d'environnement.
"""

import os
import logging
from typing import Dict, Any, Optional, List
from dotenv import load_dotenv

from autobot.autobot_security.auth.user_manager import UserManager

load_dotenv()

logger = logging.getLogger(__name__)

class ModifiedUserManager(UserManager):
    """
    Version modifiée de UserManager qui crée automatiquement un utilisateur
    administrateur par défaut à partir des variables d'environnement.
    """
    
    def __init__(self, users_file: str = None):
        """
        Initialise le UserManager modifié.
        
        Args:
            users_file: Chemin vers le fichier users.json
        """
        if users_file is None:
            base_dir = os.path.dirname(os.path.dirname(os.path.dirname(os.path.dirname(os.path.dirname(__file__)))))
            users_file = os.path.join(base_dir, "config", "users.json")
        
        super().__init__(users_file)
        
        if not self.users.get("users"):
            self._create_default_admin_user()
    
    def _create_default_admin_user(self):
        """
        Crée un utilisateur administrateur par défaut à partir des variables d'environnement.
        """
        try:
            admin_user = os.getenv("ADMIN_USER", "admin")
            admin_password = os.getenv("ADMIN_PASSWORD", "votre_mot_de_passe_fort")
            
            logger.info(f"Création de l'utilisateur administrateur par défaut : {admin_user}")
            self.register_user(
                username=admin_user,
                password=admin_password,
                email="admin@autobot.local",
                role="admin"
            )
            logger.info("Utilisateur administrateur créé avec succès.")
        except Exception as e:
            logger.error(f"Erreur lors de la création de l'utilisateur administrateur par défaut : {str(e)}")
EOF

# Mise à jour de __init__.py
log "Mise à jour de __init__.py..."
cat > src/autobot/autobot_security/auth/__init__.py << 'EOF'
from .jwt_handler import (
    create_access_token,
    decode_token,
    get_current_user,
    verify_license_key,
    generate_license_key
)
from .modified_user_manager import ModifiedUserManager

__all__ = [
    'create_access_token',
    'decode_token',
    'get_current_user',
    'verify_license_key',
    'generate_license_key',
    'ModifiedUserManager'
]
EOF

# Mise à jour de config.py
log "Mise à jour de config.py..."
cat > src/autobot/autobot_security/config.py << 'EOF'
import os
import logging
from dotenv import load_dotenv
<<<<<<< HEAD

load_dotenv()

SECRET_KEY = os.getenv("JWT_SECRET_KEY", "your-secret-key")
ALGORITHM = os.getenv("JWT_ALGORITHM", "HS256")
TOKEN_EXPIRE_MINUTES = int(os.getenv("TOKEN_EXPIRE_MINUTES", "1440"))

if SECRET_KEY == "your-secret-key":
    logging.warning("Using default SECRET_KEY value. This is insecure for production!")

=======

load_dotenv()

SECRET_KEY = os.getenv("JWT_SECRET_KEY", "your-secret-key")
ALGORITHM = os.getenv("JWT_ALGORITHM", "HS256")
TOKEN_EXPIRE_MINUTES = int(os.getenv("TOKEN_EXPIRE_MINUTES", "1440"))

if SECRET_KEY == "your-secret-key":
    logging.warning("Using default SECRET_KEY value. This is insecure for production!")
    logging.warning("Please set JWT_SECRET_KEY in your .env file")

>>>>>>> 1994260f
if ALGORITHM != "HS256":
    logging.info(f"Using non-default JWT algorithm: {ALGORITHM}")
EOF

# Mise à jour de main_enhanced.py
log "Mise à jour de main_enhanced.py..."
if [ -f "src/autobot/main_enhanced.py" ]; then
    sed -i '/from autobot.autobot_security.auth.user_manager import UserManager/a from autobot.autobot_security.auth.modified_user_manager import ModifiedUserManager' src/autobot/main_enhanced.py
    sed -i 's/user_manager = UserManager()/user_manager = ModifiedUserManager()/' src/autobot/main_enhanced.py
    log_success "main_enhanced.py mis à jour avec succès."
else
    log_warning "Fichier main_enhanced.py introuvable."
fi

# Mise à jour de main.py
log "Mise à jour de main.py..."
cat > main.py << 'EOF'
#!/usr/bin/env python3
"""
Point d'entrée principal pour AUTOBOT sans dépendance openhands
Maintient les fonctionnalités d'AutobotKernel tout en utilisant FastAPI
"""
import os
import sys
import uvicorn
import logging

ROOT = os.path.abspath(os.path.dirname(__file__))
sys.path.insert(0, ROOT)

logging.basicConfig(
    level=logging.INFO,
    format='%(asctime)s - %(name)s - %(levelname)s - %(message)s',
    handlers=[
        logging.StreamHandler(),
        logging.FileHandler("autobot.log")
    ]
)

logger = logging.getLogger(__name__)

class AutobotKernel:
    """
    Kernel principal d'AUTOBOT : orchestre les IA, la duplication, la
    collecte de données et le déploiement.
    """

    def __init__(self):
        logger.info("🟢 AutobotKernel initialized")
        
        try:
            from src.autobot.autobot_security.auth.modified_user_manager import ModifiedUserManager
            self.user_manager = ModifiedUserManager()
            logger.info("✅ Système d'authentification initialisé avec succès")
        except Exception as e:
            logger.error(f"❌ Erreur lors de l'initialisation du système d'authentification : {str(e)}")

    def run(self):
        logger.info("🚀 AutobotKernel running…")
        
        from src.autobot.main import app
        uvicorn.run(app, host="0.0.0.0", port=8000, log_level="info")

def main():
    """
    Fonction principale qui lance l'application AUTOBOT
    """
    bot = AutobotKernel()
    bot.run()

if __name__ == "__main__":
    main()
EOF

# Création ou mise à jour du fichier .env
log_warning "Création ou mise à jour du fichier .env..."
if [ ! -f ".env" ]; then
    JWT_KEY=$(openssl rand -hex 32)
    
    cat > .env << EOF
PYTHONPATH=src

<<<<<<< HEAD
ALPHA_KEY=ta_cle_alpha
TWELVE_KEY=ta_cle_twelve
FRED_KEY=ta_cle_fred
NEWSAPI_KEY=ta_cle_news
SHOPIFY_KEY=ta_cle_shopify
SHOPIFY_SHOP_NAME=nom_de_ton_shop
=======
JWT_SECRET_KEY=${JWT_KEY}
JWT_ALGORITHM=HS256
TOKEN_EXPIRE_MINUTES=1440
>>>>>>> 1994260f

LICENSE_KEY=<votre_clé_de_licence>

JWT_SECRET_KEY=your-secret-key
JWT_ALGORITHM=HS256
TOKEN_EXPIRE_MINUTES=1440

ADMIN_USER=admin
ADMIN_PASSWORD=votre_mot_de_passe_fort

ENVIRONMENT=development
EOF
    log_warning "IMPORTANT: Veuillez modifier les valeurs sensibles dans .env"
    log_warning "Exécutez: sudo nano .env"
else
<<<<<<< HEAD
    # Mise à jour du fichier .env existant
    if ! grep -q "JWT_SECRET_KEY" .env; then
        echo -e "\n# JWT Authentication" >> .env
        echo "JWT_SECRET_KEY=your-secret-key" >> .env
        echo "JWT_ALGORITHM=HS256" >> .env
        echo "TOKEN_EXPIRE_MINUTES=1440" >> .env
        log "Variables JWT ajoutées à .env"
    fi
    
    if ! grep -q "ADMIN_USER" .env; then
        echo -e "\n# Admin Credentials" >> .env
        echo "ADMIN_USER=admin" >> .env
        echo "ADMIN_PASSWORD=votre_mot_de_passe_fort" >> .env
        log "Variables d'administration ajoutées à .env"
    fi
    
    if ! grep -q "ENVIRONMENT" .env; then
        echo -e "\n# Environment" >> .env
        echo "ENVIRONMENT=development" >> .env
        log "Variable d'environnement ajoutée à .env"
=======
    if ! grep -q "JWT_SECRET_KEY" .env; then
        JWT_KEY=$(openssl rand -hex 32)
        
        echo -e "\n# JWT Authentication" >> .env
        echo "JWT_SECRET_KEY=${JWT_KEY}" >> .env
        echo "JWT_ALGORITHM=HS256" >> .env
        echo "TOKEN_EXPIRE_MINUTES=1440" >> .env
        
        echo -e "${YELLOW}Une nouvelle clé JWT forte a été générée et ajoutée à .env${NC}"
>>>>>>> 1994260f
    fi
    
    if ! grep -q "LICENSE_KEY" .env; then
        echo -e "\n# License" >> .env
        echo "LICENSE_KEY=<votre_clé_de_licence>" >> .env
        log "Variable de licence ajoutée à .env"
    fi
    
    log_warning "IMPORTANT: Veuillez vérifier et modifier les valeurs sensibles dans .env"
    log_warning "Exécutez: sudo nano .env"
fi

# Installation des dépendances
log_warning "Installation des dépendances Python..."
pip install python-dotenv || { log_error "Échec de l'installation de python-dotenv"; exit 1; }

# Vérification du fichier requirements.txt
if [ -f "requirements.txt" ]; then
    log "Installation des dépendances depuis requirements.txt..."
    pip install -r requirements.txt || { log_warning "Certaines dépendances n'ont pas pu être installées"; }
else
    log_warning "Fichier requirements.txt introuvable. Création d'un fichier minimal..."
    cat > requirements.txt << 'EOF'
fastapi>=0.68.0
uvicorn>=0.15.0
python-dotenv>=0.19.0
python-jose[cryptography]>=3.3.0
python-multipart>=0.0.5
pytest>=6.2.5
httpx>=0.19.0
EOF
    log "Installation des dépendances depuis le nouveau requirements.txt..."
    pip install -r requirements.txt || { log_warning "Certaines dépendances n'ont pas pu être installées"; }
fi

# Définition des permissions
log "Définition des permissions..."
chmod 644 src/autobot/autobot_security/auth/modified_user_manager.py
chmod 644 src/autobot/autobot_security/auth/__init__.py
chmod 644 src/autobot/autobot_security/config.py
chmod 644 src/autobot/main_enhanced.py
chmod 644 main.py
chmod 644 .env
log_success "Permissions définies avec succès."

# Exécution des tests si disponibles
if [ -d "tests" ]; then
    log_warning "Exécution des tests unitaires..."
    python -m pytest tests/ -v || { log_warning "Certains tests ont échoué. Vérifiez les logs pour plus de détails."; }
else
    log_warning "Répertoire de tests introuvable. Les tests n'ont pas été exécutés."
fi

# Redémarrage du service
log_success "=== Redémarrage du service AUTOBOT ==="

# Vérification de la configuration supervisor
SUPERVISOR_CONF="/etc/supervisor/conf.d/autobot.conf"
if [ -f "$SUPERVISOR_CONF" ]; then
    log "Vérification de la configuration supervisor..."
    if command -v supervisorctl &> /dev/null; then
        supervisorctl reread || { log_warning "Échec de supervisorctl reread"; }
        supervisorctl update || { log_warning "Échec de supervisorctl update"; }
        
        # Redémarrage du service
        log "Redémarrage du service AUTOBOT..."
        supervisorctl restart autobot || { log_error "Échec du redémarrage du service"; }
        
        # Vérification du statut
        sleep 5
        STATUS=$(supervisorctl status autobot)
        log "Statut du service: $STATUS"
        
        if [[ "$STATUS" == *"RUNNING"* ]]; then
            log_success "Service AUTOBOT redémarré avec succès."
        else
            log_warning "AVERTISSEMENT: Le service n'est pas en état RUNNING."
            log_warning "Vérifiez les logs pour plus de détails: sudo tail -f /var/log/autobot/autobot.log"
        fi
    else
        log_warning "supervisorctl n'est pas disponible. Redémarrage manuel requis."
        log_warning "Pour redémarrer le service AUTOBOT, exécutez:"
        log_warning "sudo supervisorctl restart autobot"
    fi
else
    log_warning "Configuration supervisor introuvable: $SUPERVISOR_CONF"
    log_warning "Pour redémarrer le service AUTOBOT, exécutez:"
    log_warning "sudo supervisorctl restart autobot"
fi

log_warning "Pour vérifier les logs, exécutez:"
log_warning "sudo tail -f /var/log/autobot/autobot.log"

log_success "=== Fin du script ==="
log_warning "Si vous rencontrez des erreurs, vérifiez les logs d'erreur avec:"
log_warning "sudo tail -f /var/log/autobot/autobot_error.log"

# Résumé des opérations
log_success "Résumé des opérations:"
log "- Code source mis à jour depuis GitHub"
log "- Fichiers de configuration mis à jour"
log "- Dépendances Python installées"
if [ -d "tests" ]; then
    log "- Tests unitaires exécutés"
fi
if command -v supervisorctl &> /dev/null && [ -f "$SUPERVISOR_CONF" ]; then
    log "- Service AUTOBOT redémarré"
fi
log_success "Mise à jour terminée avec succès."

exit 0<|MERGE_RESOLUTION|>--- conflicted
+++ resolved
@@ -41,7 +41,7 @@
 handle_error() {
     log_error "Une erreur s'est produite à la ligne $1"
     log_warning "Restauration des fichiers de configuration..."
-    
+
     # Restaurer les fichiers de configuration
     if [ -d "${BACKUP_DIR}" ]; then
         cp -f "${BACKUP_DIR}"/* "${AUTOBOT_DIR}/" 2>/dev/null || true
@@ -49,7 +49,7 @@
     else
         log_error "Répertoire de sauvegarde introuvable."
     fi
-    
+
     exit 1
 }
 
@@ -114,23 +114,23 @@
     Version modifiée de UserManager qui crée automatiquement un utilisateur
     administrateur par défaut à partir des variables d'environnement.
     """
-    
+
     def __init__(self, users_file: str = None):
         """
         Initialise le UserManager modifié.
-        
+
         Args:
             users_file: Chemin vers le fichier users.json
         """
         if users_file is None:
             base_dir = os.path.dirname(os.path.dirname(os.path.dirname(os.path.dirname(os.path.dirname(__file__)))))
             users_file = os.path.join(base_dir, "config", "users.json")
-        
+
         super().__init__(users_file)
-        
+
         if not self.users.get("users"):
             self._create_default_admin_user()
-    
+
     def _create_default_admin_user(self):
         """
         Crée un utilisateur administrateur par défaut à partir des variables d'environnement.
@@ -138,7 +138,7 @@
         try:
             admin_user = os.getenv("ADMIN_USER", "admin")
             admin_password = os.getenv("ADMIN_PASSWORD", "votre_mot_de_passe_fort")
-            
+
             logger.info(f"Création de l'utilisateur administrateur par défaut : {admin_user}")
             self.register_user(
                 username=admin_user,
@@ -179,7 +179,6 @@
 import os
 import logging
 from dotenv import load_dotenv
-<<<<<<< HEAD
 
 load_dotenv()
 
@@ -189,20 +188,8 @@
 
 if SECRET_KEY == "your-secret-key":
     logging.warning("Using default SECRET_KEY value. This is insecure for production!")
-
-=======
-
-load_dotenv()
-
-SECRET_KEY = os.getenv("JWT_SECRET_KEY", "your-secret-key")
-ALGORITHM = os.getenv("JWT_ALGORITHM", "HS256")
-TOKEN_EXPIRE_MINUTES = int(os.getenv("TOKEN_EXPIRE_MINUTES", "1440"))
-
-if SECRET_KEY == "your-secret-key":
-    logging.warning("Using default SECRET_KEY value. This is insecure for production!")
     logging.warning("Please set JWT_SECRET_KEY in your .env file")
 
->>>>>>> 1994260f
 if ALGORITHM != "HS256":
     logging.info(f"Using non-default JWT algorithm: {ALGORITHM}")
 EOF
@@ -252,7 +239,7 @@
 
     def __init__(self):
         logger.info("🟢 AutobotKernel initialized")
-        
+
         try:
             from src.autobot.autobot_security.auth.modified_user_manager import ModifiedUserManager
             self.user_manager = ModifiedUserManager()
@@ -262,7 +249,7 @@
 
     def run(self):
         logger.info("🚀 AutobotKernel running…")
-        
+
         from src.autobot.main import app
         uvicorn.run(app, host="0.0.0.0", port=8000, log_level="info")
 
@@ -281,28 +268,23 @@
 log_warning "Création ou mise à jour du fichier .env..."
 if [ ! -f ".env" ]; then
     JWT_KEY=$(openssl rand -hex 32)
-    
+
     cat > .env << EOF
 PYTHONPATH=src
 
-<<<<<<< HEAD
+JWT_SECRET_KEY=${JWT_KEY}
+JWT_ALGORITHM=HS256
+TOKEN_EXPIRE_MINUTES=1440
+
 ALPHA_KEY=ta_cle_alpha
 TWELVE_KEY=ta_cle_twelve
 FRED_KEY=ta_cle_fred
 NEWSAPI_KEY=ta_cle_news
 SHOPIFY_KEY=ta_cle_shopify
 SHOPIFY_SHOP_NAME=nom_de_ton_shop
-=======
-JWT_SECRET_KEY=${JWT_KEY}
-JWT_ALGORITHM=HS256
-TOKEN_EXPIRE_MINUTES=1440
->>>>>>> 1994260f
 
 LICENSE_KEY=<votre_clé_de_licence>
 
-JWT_SECRET_KEY=your-secret-key
-JWT_ALGORITHM=HS256
-TOKEN_EXPIRE_MINUTES=1440
 
 ADMIN_USER=admin
 ADMIN_PASSWORD=votre_mot_de_passe_fort
@@ -312,46 +294,44 @@
     log_warning "IMPORTANT: Veuillez modifier les valeurs sensibles dans .env"
     log_warning "Exécutez: sudo nano .env"
 else
-<<<<<<< HEAD
     # Mise à jour du fichier .env existant
     if ! grep -q "JWT_SECRET_KEY" .env; then
+        JWT_KEY=$(openssl rand -hex 32)
+
         echo -e "\n# JWT Authentication" >> .env
-        echo "JWT_SECRET_KEY=your-secret-key" >> .env
+        echo "JWT_SECRET_KEY=${JWT_KEY}" >> .env
         echo "JWT_ALGORITHM=HS256" >> .env
         echo "TOKEN_EXPIRE_MINUTES=1440" >> .env
-        log "Variables JWT ajoutées à .env"
-    fi
-    
+
+        echo -e "${YELLOW}Une nouvelle clé JWT forte a été générée et ajoutée à .env${NC}"
+    fi
+
+    if ! grep -q "LICENSE_KEY" .env; then
+        echo -e "\n# License" >> .env
+        echo "LICENSE_KEY=<votre_clé_de_licence>" >> .env
+        echo -e "${YELLOW}IMPORTANT: Veuillez modifier la clé de licence dans .env${NC}"
+        echo -e "${YELLOW}Exécutez: sudo nano .env${NC}"
+    fi
+
     if ! grep -q "ADMIN_USER" .env; then
         echo -e "\n# Admin Credentials" >> .env
         echo "ADMIN_USER=admin" >> .env
         echo "ADMIN_PASSWORD=votre_mot_de_passe_fort" >> .env
         log "Variables d'administration ajoutées à .env"
     fi
-    
+
     if ! grep -q "ENVIRONMENT" .env; then
         echo -e "\n# Environment" >> .env
         echo "ENVIRONMENT=development" >> .env
         log "Variable d'environnement ajoutée à .env"
-=======
-    if ! grep -q "JWT_SECRET_KEY" .env; then
-        JWT_KEY=$(openssl rand -hex 32)
-        
-        echo -e "\n# JWT Authentication" >> .env
-        echo "JWT_SECRET_KEY=${JWT_KEY}" >> .env
-        echo "JWT_ALGORITHM=HS256" >> .env
-        echo "TOKEN_EXPIRE_MINUTES=1440" >> .env
-        
-        echo -e "${YELLOW}Une nouvelle clé JWT forte a été générée et ajoutée à .env${NC}"
->>>>>>> 1994260f
-    fi
-    
+    fi
+
     if ! grep -q "LICENSE_KEY" .env; then
         echo -e "\n# License" >> .env
         echo "LICENSE_KEY=<votre_clé_de_licence>" >> .env
         log "Variable de licence ajoutée à .env"
     fi
-    
+
     log_warning "IMPORTANT: Veuillez vérifier et modifier les valeurs sensibles dans .env"
     log_warning "Exécutez: sudo nano .env"
 fi
@@ -407,16 +387,16 @@
     if command -v supervisorctl &> /dev/null; then
         supervisorctl reread || { log_warning "Échec de supervisorctl reread"; }
         supervisorctl update || { log_warning "Échec de supervisorctl update"; }
-        
+
         # Redémarrage du service
         log "Redémarrage du service AUTOBOT..."
         supervisorctl restart autobot || { log_error "Échec du redémarrage du service"; }
-        
+
         # Vérification du statut
         sleep 5
         STATUS=$(supervisorctl status autobot)
         log "Statut du service: $STATUS"
-        
+
         if [[ "$STATUS" == *"RUNNING"* ]]; then
             log_success "Service AUTOBOT redémarré avec succès."
         else
