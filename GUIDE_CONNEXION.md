# Guide de Connexion à AUTOBOT

Ce guide explique comment configurer, se connecter à l'application AUTOBOT et accéder aux différentes interfaces utilisateur.

## 1. Configuration initiale

Avant de pouvoir utiliser AUTOBOT, vous devez configurer les variables d'environnement dans le fichier `.env`:

```
# JWT Authentication
<<<<<<< HEAD
JWT_SECRET_KEY=votre_clé_secrète_jwt
=======
JWT_SECRET_KEY=7d2915c770e7f462cd48a678f6c624c577bf59b2d06642137ef2b183ea78fa0d
>>>>>>> 1994260f
JWT_ALGORITHM=HS256
TOKEN_EXPIRE_MINUTES=1440

# Admin Credentials
ADMIN_USER=votre_nom_utilisateur
ADMIN_PASSWORD=votre_mot_de_passe_fort

# Clés API pour les services
ALPHA_KEY=ta_cle_alpha
TWELVE_KEY=ta_cle_twelve
FRED_KEY=ta_cle_fred
NEWSAPI_KEY=ta_cle_news
SHOPIFY_KEY=ta_cle_shopify
SHOPIFY_SHOP_NAME=nom_de_ton_shop

# Clé de licence AUTOBOT
LICENSE_KEY=AUTOBOT-12345678-ABCDEFGH-IJKLMNOP-QRSTUVWX

# Environment
ENVIRONMENT=development  # Changer en "production" pour le déploiement
```

<<<<<<< HEAD
=======
### Génération d'une clé JWT sécurisée

Pour une sécurité optimale, il est fortement recommandé de générer une clé JWT forte et unique. Vous pouvez utiliser la commande suivante pour générer une clé de 64 caractères hexadécimaux (32 octets) :

```bash
openssl rand -hex 32
```

Copiez la clé générée et remplacez la valeur de `JWT_SECRET_KEY` dans votre fichier `.env`.

> **IMPORTANT** : Ne partagez jamais votre clé JWT avec des tiers et ne la stockez pas dans des fichiers publics ou des dépôts de code.

>>>>>>> 1994260f
## 2. Prérequis

- Avoir une clé de licence valide (fournie par l'administrateur)
- Disposer d'identifiants utilisateur (nom d'utilisateur et mot de passe)
- Accès au serveur où AUTOBOT est déployé

## 3. Méthodes de Connexion

### 3.1 Connexion via l'Interface Web

La méthode la plus simple pour accéder à AUTOBOT est d'utiliser l'interface de connexion web :

1. Ouvrez votre navigateur et accédez à l'URL du serveur AUTOBOT
   ```
   http://[adresse-du-serveur]/login
   ```

2. Sur la page de connexion, saisissez :
   - Votre nom d'utilisateur
   - Votre mot de passe
   - Votre clé de licence

3. Cliquez sur le bouton "Se connecter"

4. Vous serez automatiquement redirigé vers le dashboard simplifié

### 3.2 Accès aux Différentes Interfaces

Une fois connecté, vous pouvez accéder aux différentes interfaces :

- **Dashboard Simplifié** : `/simple/`
- **Dashboard Mobile** : `/mobile/`
- **Documentation API** : `/docs/`

### 3.3 Connexion via API (pour les développeurs)

Pour les intégrations programmatiques, vous pouvez obtenir un token JWT via l'API :

```bash
curl -X POST "http://[adresse-du-serveur]/token" \
  -H "Content-Type: application/x-www-form-urlencoded" \
  -d "username=votre_utilisateur&password=votre_mot_de_passe"
```

La réponse contiendra un token JWT que vous pourrez utiliser pour les requêtes ultérieures :

```json
{
  "access_token": "eyJhbGciOiJIUzI1NiIsInR5cCI6IkpXVCJ9...",
  "token_type": "bearer"
}
```

Utilisez ce token pour les requêtes API :

```bash
curl -X GET "http://[adresse-du-serveur]/api/mobile/detect" \
  -H "Authorization: Bearer votre_token_jwt" \
  -H "Accept: application/json"
```

## 4. Lancement d'AUTOBOT

### 4.1 Mode Backtest

Pour lancer AUTOBOT en mode backtest (test de stratégies) :

```bash
python -m src.autobot.main --mode backtest --strategy nom_strategie --period 30d
```

Options disponibles :
- `--strategy` : Nom de la stratégie à tester
- `--period` : Période de backtest (ex: 30d, 60d, 90d)
- `--symbol` : Paire de trading (ex: BTC/USDT)

### 4.2 Mode Production

Pour lancer AUTOBOT en mode production (trading réel) :

```bash
python -m src.autobot.main --mode production --strategy nom_strategie
```

Options disponibles :
- `--strategy` : Nom de la stratégie à utiliser
- `--symbol` : Paire de trading (ex: BTC/USDT)
- `--risk` : Niveau de risque (1-10)

Vous pouvez également lancer AUTOBOT via l'interface web en accédant à la section "Paramètres" et en sélectionnant le mode souhaité.

## 5. Protection CSRF

AUTOBOT implémente une protection CSRF (Cross-Site Request Forgery) pour sécuriser les formulaires. Lors de l'utilisation de l'API pour soumettre des formulaires, vous devez inclure un token CSRF :

1. Récupérez d'abord le token CSRF depuis un cookie :
```bash
curl -c cookies.txt "http://[adresse-du-serveur]/login"
```

2. Utilisez ce token dans vos requêtes POST :
```bash
curl -X POST "http://[adresse-du-serveur]/login" \
  -b cookies.txt \
  -H "Content-Type: application/x-www-form-urlencoded" \
  -H "X-CSRF-Token: $(grep csrf_token cookies.txt | awk '{print $7}')" \
  -d "username=votre_utilisateur&password=votre_mot_de_passe&license_key=votre_cle_licence&csrf_token=$(grep csrf_token cookies.txt | awk '{print $7}')"
```

## 6. Résolution des Problèmes Courants

### Erreur "Not authenticated"

Si vous recevez une erreur "Not authenticated", vérifiez que :
- Votre token JWT n'a pas expiré
- Vous avez correctement inclus le header `Authorization: Bearer <token>`
- Votre clé de licence est valide

### Erreur "Invalid credentials"

Si vous recevez une erreur "Invalid credentials", vérifiez que :
- Votre nom d'utilisateur est correct
- Votre mot de passe est correct

### Erreur "Invalid license key"

Si vous recevez une erreur "Invalid license key", vérifiez que :
- Votre clé de licence est correctement saisie
- Votre clé de licence n'a pas expiré
- Contactez l'administrateur pour obtenir une nouvelle clé

### Erreur "CSRF token manquant ou invalide"

Si vous recevez une erreur concernant le token CSRF, vérifiez que :
- Vous avez bien récupéré le token CSRF depuis le cookie
- Vous avez inclus le token dans l'en-tête `X-CSRF-Token`
- Vous avez inclus le token dans les données du formulaire

<<<<<<< HEAD
=======
### Erreur "JWT signature verification failed"

Si vous recevez cette erreur, cela peut indiquer un problème avec la clé JWT :
- Vérifiez que la valeur de `JWT_SECRET_KEY` dans le fichier `.env` est correcte
- Assurez-vous que la même clé est utilisée pour la génération et la vérification des tokens
- Si vous avez récemment changé la clé JWT, tous les tokens précédents seront invalidés

>>>>>>> 1994260f
## 7. Déconnexion

Pour vous déconnecter, accédez à l'URL :
```
http://[adresse-du-serveur]/logout
```

Cela supprimera votre token d'authentification et vous redirigera vers la page de connexion.<|MERGE_RESOLUTION|>--- conflicted
+++ resolved
@@ -1,6 +1,7 @@
 # Guide de Connexion à AUTOBOT
 
 Ce guide explique comment configurer, se connecter à l'application AUTOBOT et accéder aux différentes interfaces utilisateur.
+
 
 ## 1. Configuration initiale
 
@@ -8,11 +9,7 @@
 
 ```
 # JWT Authentication
-<<<<<<< HEAD
-JWT_SECRET_KEY=votre_clé_secrète_jwt
-=======
-JWT_SECRET_KEY=7d2915c770e7f462cd48a678f6c624c577bf59b2d06642137ef2b183ea78fa0d
->>>>>>> 1994260f
+JWT_SECRET_KEY=votre_cle_secrete_jwt_generee_avec_openssl
 JWT_ALGORITHM=HS256
 TOKEN_EXPIRE_MINUTES=1440
 
@@ -21,22 +18,20 @@
 ADMIN_PASSWORD=votre_mot_de_passe_fort
 
 # Clés API pour les services
-ALPHA_KEY=ta_cle_alpha
-TWELVE_KEY=ta_cle_twelve
-FRED_KEY=ta_cle_fred
-NEWSAPI_KEY=ta_cle_news
-SHOPIFY_KEY=ta_cle_shopify
-SHOPIFY_SHOP_NAME=nom_de_ton_shop
+ALPHA_KEY=votre_cle_alpha
+TWELVE_KEY=votre_cle_twelve
+FRED_KEY=votre_cle_fred
+NEWSAPI_KEY=votre_cle_news
+SHOPIFY_KEY=votre_cle_shopify
+SHOPIFY_SHOP_NAME=votre_nom_de_shop
 
 # Clé de licence AUTOBOT
-LICENSE_KEY=AUTOBOT-12345678-ABCDEFGH-IJKLMNOP-QRSTUVWX
+LICENSE_KEY=votre_cle_licence_autobot
 
 # Environment
 ENVIRONMENT=development  # Changer en "production" pour le déploiement
 ```
 
-<<<<<<< HEAD
-=======
 ### Génération d'une clé JWT sécurisée
 
 Pour une sécurité optimale, il est fortement recommandé de générer une clé JWT forte et unique. Vous pouvez utiliser la commande suivante pour générer une clé de 64 caractères hexadécimaux (32 octets) :
@@ -49,7 +44,6 @@
 
 > **IMPORTANT** : Ne partagez jamais votre clé JWT avec des tiers et ne la stockez pas dans des fichiers publics ou des dépôts de code.
 
->>>>>>> 1994260f
 ## 2. Prérequis
 
 - Avoir une clé de licence valide (fournie par l'administrateur)
@@ -188,8 +182,6 @@
 - Vous avez inclus le token dans l'en-tête `X-CSRF-Token`
 - Vous avez inclus le token dans les données du formulaire
 
-<<<<<<< HEAD
-=======
 ### Erreur "JWT signature verification failed"
 
 Si vous recevez cette erreur, cela peut indiquer un problème avec la clé JWT :
@@ -197,7 +189,6 @@
 - Assurez-vous que la même clé est utilisée pour la génération et la vérification des tokens
 - Si vous avez récemment changé la clé JWT, tous les tokens précédents seront invalidés
 
->>>>>>> 1994260f
 ## 7. Déconnexion
 
 Pour vous déconnecter, accédez à l'URL :
