--- conflicted
+++ resolved
@@ -11,10 +11,7 @@
 
 if SECRET_KEY == "your-secret-key":
     logging.warning("Using default SECRET_KEY value. This is insecure for production!")
-<<<<<<< HEAD
-=======
     logging.warning("Please set JWT_SECRET_KEY in your .env file")
->>>>>>> 1994260f
 
 if ALGORITHM != "HS256":
     logging.info(f"Using non-default JWT algorithm: {ALGORITHM}")
