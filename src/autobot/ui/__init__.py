"""
Compatibilité pour les imports src.autobot.ui
<<<<<<< HEAD
"""
=======
"""
from . import simplified_dashboard_routes, mobile_routes
>>>>>>> b6935364
<|MERGE_RESOLUTION|>--- conflicted
+++ resolved
@@ -1,8 +1,4 @@
 """
 Compatibilité pour les imports src.autobot.ui
-<<<<<<< HEAD
 """
-=======
-"""
-from . import simplified_dashboard_routes, mobile_routes
->>>>>>> b6935364
+from . import simplified_dashboard_routes, mobile_routes